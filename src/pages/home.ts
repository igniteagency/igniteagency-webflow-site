import { SCRIPTS_LOADED_EVENT } from 'src/constants';

<<<<<<< HEAD
import { DelightSectionAnimator } from '$components/home/delight';
=======
import '$components/home/bolt';
import { delightSectionTransitions } from '$components/home/delight';
>>>>>>> 585840e9
import { setHeroSuperchargeMode } from '$components/home/supercharge';

window.addEventListener(SCRIPTS_LOADED_EVENT, () => {
  // window.Webflow?.push(() => {
  leadMagnetMauticForm();
  setHorizontalScrollWrapperHeight();
  introScrubText();
  setHeroSuperchargeMode();

  try {
    document.fonts.ready.then(() => {
      const animator = new DelightSectionAnimator();
      animator.init();
    });
  } catch (error) {
    console.error('Error initializing delight section animator', error);
  }
});
// });

function introScrubText() {
  // Select all paragraph wrappers and the scroll container
  const paragraphWrappers = document.querySelectorAll('.scrub-intro_paragraph-wrapper');
  const scrollContainer = document.querySelector('.scrub-intro_scroll-container');
  const imageWrapper = document.querySelector('.scrub-intro_image-wrapper');

  if (!scrollContainer) {
    console.warn('Scroll container not found for intro scrub text');
    return;
  }

  // Handle image animation
  if (imageWrapper) {
    gsap.to(imageWrapper, {
      scrollTrigger: { trigger: scrollContainer, start: 'top 20%', end: 'top top', scrub: true },
      scale: 0.8,
      opacity: 0.5,
    });
  }

  // Initialize SplitText for all paragraphs
  const splitTexts: any[] = [];
  let totalChars = 0;
  let minCharsPerParagraph = 40; // Minimum character count for very short paragraphs

  // First pass: split text and count characters
  paragraphWrappers.forEach((wrapper, idx) => {
    const paragraph = wrapper.querySelector('.scrub-intro_paragraph');
    if (!paragraph) return;

    // Split the paragraph text into characters
    const split = new SplitText(paragraph, { type: 'words,chars', tag: 'span' });

    // Count characters for this paragraph
    const chars = split.chars;
    // Apply minimum character count for very short paragraphs
    const effectiveCharCount = Math.max(chars.length, minCharsPerParagraph);

    splitTexts.push({
      split,
      paragraph,
      wrapper,
      charCount: chars.length,
      effectiveCharCount, // Store the effective count for timeline calculations
    });

    totalChars += effectiveCharCount;

    // Set initial state
    gsap.set(chars, { opacity: 0.3 });

    // Set initial opacity - first paragraph visible, others hidden
    gsap.set(wrapper, { opacity: idx === 0 ? 1 : 0 });
  });

  // Set scroll container height based on total character count
  // This is the main control for animation speed - adjust this multiplier to change overall speed
  if (totalChars > 0) {
    // Base height on character count - this makes longer paragraphs take more scroll distance
    // const SCROLL_MULTIPLIER = 30; // Lower = faster animation
    // const containerHeight = totalChars * SCROLL_MULTIPLIER;
    // (scrollContainer as HTMLElement).style.height = `${containerHeight}px`;

    // set scroll height on content container equal to the viewport height times the number of paragraphs
    (scrollContainer.children[0] as HTMLElement).style.height =
      `${paragraphWrappers.length * 100}vh`;
  }

  // Create main timeline for sequencing the paragraphs
  const mainTimeline = gsap.timeline({
    scrollTrigger: {
      trigger: scrollContainer,
      start: 'top top',
      end: 'bottom bottom',
      scrub: 0.5, // Small amount of smoothing
    },
  });

  // Distribute the timeline across the full scroll
  let progress = 0;

  // Create animations for each paragraph
  splitTexts.forEach(({ split, paragraph, wrapper, charCount, effectiveCharCount }, index) => {
    const chars = split.chars;
    const isLastParagraph = index === splitTexts.length - 1;
    const isFirstParagraph = index === 0;

    // Calculate how much of the timeline this paragraph should occupy
    // based on its effective character count relative to total
    const progressPortion = effectiveCharCount / totalChars;

    // Create a timeline for this paragraph
    const paragraphTimeline = gsap.timeline();

    // Fixed proportions for each animation phase
    const FADE_IN_PROPORTION = 0.05; // 5% of paragraph time
    const CHAR_ANIMATION_PROPORTION = 0.1; // 10% of paragraph time
    const HOLD_PROPORTION = 0.7; // 70% of paragraph time
    const FADE_OUT_PROPORTION = 0.15; // 15% of paragraph time

    // Fixed stagger value - small enough to be quick but visible
    const CHAR_STAGGER = 0.003;

    // For the first paragraph, skip the fade-in since it's already visible
    if (!isFirstParagraph) {
      paragraphTimeline.to(
        wrapper,
        { opacity: 1, duration: progressPortion * FADE_IN_PROPORTION, ease: 'power1.in' },
        0
      );
    }

    // Animate characters
    paragraphTimeline.to(
      chars,
      {
        opacity: 1,
        duration: progressPortion * CHAR_ANIMATION_PROPORTION,
        stagger: { each: CHAR_STAGGER, from: 'start' },
        ease: 'none', // Linear ease for consistent character reveal
      },
      isFirstParagraph ? 0 : progressPortion * FADE_IN_PROPORTION // For first paragraph, start right away
    );

    // Hold at full visibility
    paragraphTimeline.to(
      {},
      { duration: progressPortion * HOLD_PROPORTION },
      progressPortion *
        (isFirstParagraph
          ? CHAR_ANIMATION_PROPORTION
          : FADE_IN_PROPORTION + CHAR_ANIMATION_PROPORTION) // Adjust start time for first paragraph
    );

    // Only add fade-out for paragraphs that aren't the last one
    if (!isLastParagraph) {
      paragraphTimeline.to(
        wrapper,
        { opacity: 0, duration: progressPortion * FADE_OUT_PROPORTION, ease: 'power1.out' },
        progressPortion *
          (isFirstParagraph
            ? CHAR_ANIMATION_PROPORTION + HOLD_PROPORTION
            : FADE_IN_PROPORTION + CHAR_ANIMATION_PROPORTION + HOLD_PROPORTION) // Adjust start time for first paragraph
      );
    }

    // Add this paragraph's timeline to the main timeline
    mainTimeline.add(paragraphTimeline, progress);

    // Update progress for next paragraph
    progress += progressPortion;
  });
}

function setHorizontalScrollWrapperHeight() {
  const WRAPPER_SECTION_SELECTOR = '.section_reveal-wrapper';
  const wrapperSectionEl = document.querySelector(WRAPPER_SECTION_SELECTOR);
  if (!wrapperSectionEl) {
    console.warn(`Horizontal scroll section reveal wrapper not found: ${WRAPPER_SECTION_SELECTOR}`);
    return;
  }

  const childrenElList = wrapperSectionEl.children;

  function setHeight() {
    gsap.set(wrapperSectionEl, {
      height: () => {
        return Array.from(childrenElList).reduce((acc, child) => {
          return acc + (child as HTMLElement).offsetHeight;
        }, 0);
      },
    });
  }

  // Set initial height
  setHeight();

  // Create a resize observer to update height when window resizes
  ScrollTrigger.addEventListener('refresh', () => {
    gsap.delayedCall(0.05, () => {
      setHeight();
    });
  });
}

function leadMagnetMauticForm() {
  const FORM_NAME = 'ignitewebsiteleadmagnetform';

  const DIALOG_SELECTOR = 'dialog[data-el="form-dialog"][open]';
  const SUCCESS_MESSAGE_SELECTOR = '[data-form-el="success-message"]';
  const ERROR_MESSAGE_SELECTOR = '[data-form-el="error-message"]';

  if (typeof MauticFormCallback == 'undefined') {
    window.MauticFormCallback = {};
  }

  window.MauticFormCallback[FORM_NAME] = {
    onResponse: function (response) {
      console.debug('Mautic form callback', { response });
      const dialogEl = document.querySelector<HTMLDialogElement>(DIALOG_SELECTOR);
      const formEl = dialogEl?.querySelector('form');
      if (!dialogEl || !formEl) {
        console.error('Current form element not found in mautic response callback', { response });
        return;
      }

      const successEl = dialogEl.querySelector(SUCCESS_MESSAGE_SELECTOR);
      const errorEl = dialogEl.querySelector(ERROR_MESSAGE_SELECTOR);

      if (response.success) {
        console.debug({ successEl });
        if (successEl) {
          formEl.style.display = 'none';
          successEl.style.display = 'block';
        }

        // close the dialog in 5 sec
        setTimeout(() => {
          dialogEl.close();
        }, 5000);
      }

      if (response.errorMessage) {
        // show error state
        if (errorEl) {
          errorEl.style.display = 'block';
        }
      }

      return true; // prevent any Mautic based action like redirect
    },
  };

  /** This section is only needed once per page if manually copying **/
  if (typeof MauticSDKLoaded == 'undefined') {
    window.MauticSDKLoaded = true;
    var head = document.getElementsByTagName('head')[0];
    var script = document.createElement('script');
    script.type = 'text/javascript';
    script.src = 'https://m.igniteagency.com/media/js/mautic-form.js?vd43a7f62';
    script.onload = function () {
      MauticSDK.onLoad();
    };
    head.appendChild(script);
    window.MauticDomain = 'https://m.igniteagency.com';
    window.MauticLang = { submittingMessage: 'Please wait...' };
  } else if (typeof MauticSDK != 'undefined') {
    MauticSDK.onLoad();
  }
}<|MERGE_RESOLUTION|>--- conflicted
+++ resolved
@@ -1,30 +1,18 @@
 import { SCRIPTS_LOADED_EVENT } from 'src/constants';
 
-<<<<<<< HEAD
-import { DelightSectionAnimator } from '$components/home/delight';
-=======
 import '$components/home/bolt';
 import { delightSectionTransitions } from '$components/home/delight';
->>>>>>> 585840e9
 import { setHeroSuperchargeMode } from '$components/home/supercharge';
 
 window.addEventListener(SCRIPTS_LOADED_EVENT, () => {
-  // window.Webflow?.push(() => {
-  leadMagnetMauticForm();
-  setHorizontalScrollWrapperHeight();
-  introScrubText();
-  setHeroSuperchargeMode();
-
-  try {
-    document.fonts.ready.then(() => {
-      const animator = new DelightSectionAnimator();
-      animator.init();
-    });
-  } catch (error) {
-    console.error('Error initializing delight section animator', error);
-  }
+  window.Webflow?.push(() => {
+    leadMagnetMauticForm();
+    setHorizontalScrollWrapperHeight();
+    introScrubText();
+    setHeroSuperchargeMode();
+    delightSectionTransitions();
+  });
 });
-// });
 
 function introScrubText() {
   // Select all paragraph wrappers and the scroll container
